--- conflicted
+++ resolved
@@ -1,11 +1,7 @@
 from collections import namedtuple
 from copy import deepcopy
-<<<<<<< HEAD
-from typing import Optional
-=======
-from typing import List, Iterable
+from typing import List, Iterable, Optional
 import threading
->>>>>>> 65b4c18a
 
 from dbt.logger import CACHE_LOGGER as logger
 import dbt.exceptions
