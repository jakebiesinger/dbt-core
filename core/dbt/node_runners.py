--- conflicted
+++ resolved
@@ -79,11 +79,7 @@
         return result
 
     def _build_run_result(self, node, start_time, error, status, timing_info,
-<<<<<<< HEAD
-                          skip=False, fail=None, agate_table=None):
-=======
-                          skip=False, failed=None, warn=None):
->>>>>>> 7901413a
+                          skip=False, fail=None, warn=None, agate_table=None):
         execution_time = time.time() - start_time
         thread_id = threading.current_thread().name
         return RunModelResult(
@@ -91,12 +87,8 @@
             error=error,
             skip=skip,
             status=status,
-<<<<<<< HEAD
             fail=fail,
-=======
-            failed=failed,
-            warned=warn,
->>>>>>> 7901413a
+            warn=warn,
             execution_time=execution_time,
             thread_id=thread_id,
             timing=timing_info,
@@ -128,15 +120,10 @@
             error=result.error,
             skip=result.skip,
             status=result.status,
-<<<<<<< HEAD
             fail=result.fail,
+            warn=result.warn,
             timing_info=timing_info,
             agate_table=result.agate_table,
-=======
-            failed=result.failed,
-            warn=result.warned,
-            timing_info=timing_info
->>>>>>> 7901413a
         )
 
     def compile_and_execute(self, manifest, ctx):
@@ -474,14 +461,14 @@
 
     def execute(self, test, manifest):
         failed_rows = self.execute_test(test)
-        severity = test.config['severity'].upper()
+        severity = test.config.severity.upper()
 
         if failed_rows == 0:
             return RunModelResult(test, status=failed_rows)
         elif severity == 'ERROR' or dbt.flags.WARN_ERROR:
-            return RunModelResult(test, status=failed_rows, failed=True)
+            return RunModelResult(test, status=failed_rows, fail=True)
         else:
-            return RunModelResult(test, status=failed_rows, warned=True)
+            return RunModelResult(test, status=failed_rows, warn=True)
 
     def after_execute(self, result):
         self.print_result_line(result)
